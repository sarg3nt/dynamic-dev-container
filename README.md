--- conflicted
+++ resolved
@@ -1,7 +1,6 @@
 <!--cspell:ignore sarg trivy gitui kubectx Fira Firacode Caskaydia Consolas   -->
 # Generic Dev Container
 
-<<<<<<< HEAD
 A comprehensive development container setup with intelligent tool selection and automatic configuration.
 
 ## Quick Start
@@ -84,195 +83,4 @@
 
 ## Customization
 
-All template sections in `.mise.toml` and `.devcontainer/devcontainer.json` are extracted from source files, ensuring consistency and easy maintenance across projects.
-=======
-[![OpenSSF Scorecard](https://api.scorecard.dev/projects/github.com/sarg3nt/generic-dev-container/badge)](https://scorecard.dev/viewer/?uri=github.com/sarg3nt/generic-dev-container)
-[![trivy](https://github.com/sarg3nt/generic-dev-container/actions/workflows/trivy.yml/badge.svg)](https://github.com/sarg3nt/generic-dev-container/actions/workflows/trivy.yml)
-[![Release](https://github.com/sarg3nt/generic-dev-container/actions/workflows/release.yml/badge.svg)](https://github.com/sarg3nt/generic-dev-container/actions/workflows/release.yml)
-[![Weekly Release](https://github.com/sarg3nt/generic-dev-container/actions/workflows/release-weekly.yml/badge.svg)](https://github.com/sarg3nt/generic-dev-container/actions/workflows/release-weekly.yml)  
-[![Scorecard Analyzer](https://github.com/sarg3nt/generic-dev-container/actions/workflows/scorecard.yml/badge.svg)](https://github.com/sarg3nt/generic-dev-container/actions/workflows/scorecard.yml)
-[![Dependabot Updates](https://github.com/sarg3nt/generic-dev-container/actions/workflows/dependabot/dependabot-updates/badge.svg)](https://github.com/sarg3nt/generic-dev-container/actions/workflows/dependabot/dependabot-updates)
-[![Dependency Review](https://github.com/sarg3nt/generic-dev-container/actions/workflows/dependency-review.yml/badge.svg)](https://github.com/sarg3nt/generic-dev-container/actions/workflows/dependency-review.yml)
-****
-A Go Dev Container using [mise](https://mise.jdx.dev/) to install Go and other convenient tools.  
-`mise` can then be used to install various other Go versions as needed.
-
-- [Using the Go Dev Container](#using-the-generic-dev-container)
-- [Included Tools](#included-tools)
-  - [Go](#go)
-  - [Utilities](#utilities)
-- [Using `mise` to Manage Go Versions](#using-mise-to-manage-go-versions)
-- [Included `.devcontainer` Config](#included-devcontainer-config)
-  - [Dev Container Setup](#dev-container-setup)
-  - [`dev.sh`](#devsh)
-- [Starship](#starship)
-- [Initial Workstation Setup](#initial-workstation-setup)
-  - [WSL on Windows](#wsl-on-windows)
-  - [Windows Font Install](#windows-font-install)
-    - [Windows Terminal Font Setup](#windows-terminal-font-setup)
-  - [Linux Font Install](#linux-font-install)
-  - [Visual Studio Code Font Setup](#visual-studio-code-font-setup)
-- [Contributions](#contributions)
-- [Author](#author)
-
-
-## Using the Go Dev Container
-
-The container is stored in the [Github Container Registry](https://github.com/sarg3nt/generic-dev-container/pkgs/container/generic-dev-container).
-
-You can use the container in your own dev container config or use the [included one](#included-devcontainer-config).
-
-## Included Tools
-
-See the base `mise` config file at `home/vscode/.config/mise/config.toml` for all tools and versions.
-
-### Go
-- golang
-- golangci-lint
-- goreleaser
-
-### Utilities
-- bat
-- fzf
-- gitui
-- helm
-- k9s
-- kubectl
-- kubectx
-- lsd
-- starship
-- yq
-
-## Using `mise` to Manage Go Versions
-
-[mise](https://mise.jdx.dev/) is a development environment setup tool based on `asdf` but much faster.  
-See the [mise about](https://mise.jdx.dev/about.html) page for more information.
-
-1. Copy the `.mise.toml` file from the root of this repo to your project's root and modify it as needed.
-1. The provided `.devcontainer` will automatically call `mise install` to install the custom versions of the applications.
-1. After the container is started and you exec into it, `mise` will automatically install the app versions listed in the `.mise.toml` file.
-1. Other applications can also be installed by editing the `.mise.toml` file.  
-   Run `mise help` for examples.
-
-## Included `.devcontainer` Config
-
-This repository also includes an example on how to use the built Go dev container.
-
-Do the following to use this example:
-
-1. Clone the repository:  
-   `git clone https://github.com/sarg3nt/generic-dev-container.git`
-2. Ensure your target project does not already have a `.devcontainer` directory. If it does, you will either need to rename it for testing or delete it.
-3. Copy the `.devcontainer` directory to your project.
-4. Copy the following files to the root of your project.  
-   These are optional but encouraged:
-    - `.mise.toml`: The config file for managing specific versions of tooling you need for your Go project.
-    - `cspell.json`: The cspell config for spell checking in your project; edit to add any specific words that your project needs.
-    - `dev.sh`: Helps launch VSCode and exec into the dev container. This file needs some modification to use in your repository. See [`dev.sh`](#devsh) for instructions.
-
-We've included an `install.sh` script to automate the process of copying the above files into your project directory.
-
-The script must be run from the root of the `generic-dev-container` project.  
-
-> **Example:**  
-> `./install.sh ~/src/my-go-project`
-
-### Dev Container Setup
-
-Once you've followed the above instructions to copy the needed files to your project, perform the following to configure them.
-
-Edit the `devcontainer.json` file to make the following changes.
-
-- Change `name` from `generic-dev-container` to the name of your project.
-- Change `--name` in `runargs` from `generic-dev-container` to the name of your project.
-- Change `source=generic-dev-container-bashhistory` to `source=<YOUR-PROJECT>-bashhistory`
-- Change `source=generic-dev-container-plugins` to `source=<YOUR-PROJECT>-plugins`
-
-> [!NOTE]  
-> You may be tempted to find and replace `generic-dev-container` with the name of your project; however, the `image` for the container is called `generic-dev-container` so that would break things. If you want to do a controlled replacement you can, just be careful not to replace that one line.
-
-### `dev.sh`
-
-This script is used to easily start VSCode and exec into the Dev Container from the terminal from which it is run.  
-This frees the developer from having to use the VSCode integrated terminal.  
-
-You can run `dev.sh` in multiple terminals once VSCode is running and the container has started to easily exec into it.
-
-- Open the `dev.sh` file and set a `docker_exec_command` if desired; this is optional but if this repo is used frequently, it is a nice convenience. This will create a command in the user's `.bashrc` and `.zshrc` to quickly exec into this running dev container.
-- Change `project_name` to match the name of the repository.  
-  **Example:** If your root project repository is called `my-go-project`, then set `project_name` to `my-go-project`.
-
-To use the `./dev.sh` script, simply run it. It will automatically open the dev container once VSCode starts.
-
-> [!NOTE]  
-> If you have not opened the dev container before or if it has been updated, it will download the container from GitHub, which can take a while.
-
-## Starship
-
-Starship is a custom PowerLine command prompt we include.
-
-![Starship Prompt](images/starship-prompt.png)
-
-For Starship to function properly you need a [Nerd Font](https://www.nerdfonts.com/) installed from [Nerd Fonts Downloads](https://www.nerdfonts.com/font-downloads).
-
-See [Initial Workstation Setup](#initial-workstation-setup) for instructions on downloading and installing the fonts.
-
-## Initial Workstation Setup
-
-Instructions to set up your workstation.  
-For more information on Dev Containers, check out the [official docs](https://code.visualstudio.com/docs/devcontainers/containers).
-
-### WSL on Windows
-
-1. If you will be building Docker containers in Windows, then install Docker Desktop for Windows following [Docker's instructions](https://docs.docker.com/desktop/install/windows-install/). If you do not need Docker for Windows support, then you can [directly install Docker inside of Ubuntu](https://docs.docker.com/engine/install/ubuntu/) **AFTER** you install WSL and Ubuntu in the following steps. 
-1. Install VS Code from the [Visual Studio Code website](https://code.visualstudio.com/download) or from the Microsoft Store.
-1. Open VS Code and click on the "Extensions" button on the left.  
-   1. Search for "Dev Containers" and install it.
-   1. Search for "WSL" and install it.
-1. WSL is the Windows Subsystem for Linux and facilitates the use of a Linux distribution on Windows.  
-   Follow the [Microsoft instructions](https://learn.microsoft.com/en-us/windows/wsl/install) to install WSL and a Linux distribution. Ubuntu is probably the most common Linux OS used in WSL, but feel free to choose what you want. Note that the dev container itself uses Rocky Linux, but this shouldn't matter to you during use.
-
-### Windows Font Install
-
-To get the full functionality of font ligatures and icons for the Starship prompt, you will need to install a [Nerd Font](https://www.nerdfonts.com/) from [Nerd Fonts Downloads](https://www.nerdfonts.com/font-downloads). If you skip this step, the Dev Container terminal command line will look weird and not have icons, thus making it harder to read.
-
-Many of us use [FiraCode Nerd Font](https://github.com/ryanoasis/nerd-fonts/releases/download/v3.0.2/FiraCode.zip) or [FiraMono Nerd Font](https://github.com/ryanoasis/nerd-fonts/releases/download/v3.0.2/FiraMono.zip), but you can [preview](https://www.programmingfonts.org/#firacode) any of the fonts and choose which one is best for you.
-
-Download your chosen font and [install it in Windows](https://support.microsoft.com/en-us/office/add-a-font-b7c5f17c-4426-4b53-967f-455339c564c1), then proceed to the next step.
-
-#### Windows Terminal Font Setup
-
-1. Open Windows Terminal, select the menu chevron to the right of the last tab, and select settings.
-1. On the left, select `Profiles` --> `Defaults`
-1. Under `Additional Settings`, select `Appearance`
-1. Under `Font Face`, select the name of the font you downloaded. For example, if you chose the "Firacode Nerd Font", then you'd choose `Firacode NF`. You may need to check `Show all items` or restart Windows Terminal to see the new fonts.
-
-### Linux Font Install
-
-This is not necessary when running VSCode in WSL on Windows, however if you are running things natively in Linux you will need to install the fonts in Linux.
-
-See [How to Install New (or Nerd) Fonts on Linux (Ultimate Guide)](https://linuxtldr.com/install-fonts-on-linux/) for instructions.
-
-### Visual Studio Code Font Setup
-
-The fonts must be installed in your operating system to be used in VSCode. If you are running VSCode on Windows and using it in Linux inside of WSL, you would still install the fonts in Windows.
-
-1. Select `File` --> `Preferences` --> `Settings`
-1. Expand `Text Editor` --> select `Font`
-1. In the `Font Family` text box, paste the following:  
-   ```
-   'FiraCode NF', 'CaskaydiaCove NF', Consolas, 'Courier New', monospace
-   ```
-> [!NOTE]  
-> This assumes you chose "FiraCode NF". If not, replace the first font name with the name of the font you installed in Windows.
-
-## Contributions
-
-Contributions are welcome via the standard GitHub Fork --> PR process.
-
-## Author
-
-David Sargent
-- dave [at] sarg3.net
-- GitHub at [sarg3nt](https://github.com/sarg3nt)
->>>>>>> 50d075f7
+All template sections in `.mise.toml` and `.devcontainer/devcontainer.json` are extracted from source files, ensuring consistency and easy maintenance across projects.